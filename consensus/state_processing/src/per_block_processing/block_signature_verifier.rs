#![allow(clippy::integer_arithmetic)]

use super::signature_sets::{Error as SignatureSetError, *};
use crate::per_block_processing::errors::{AttestationInvalid, BlockOperationError};
use crate::{ConsensusContext, ContextError};
use bls::{verify_signature_sets, PublicKey, PublicKeyBytes, SignatureSet};
use rayon::prelude::*;
use std::borrow::Cow;
use types::{
<<<<<<< HEAD
    AbstractExecPayload, BeaconState, BeaconStateError, ChainSpec, EthSpec, Hash256,
    IndexedAttestation, SignedBeaconBlock,
=======
    BeaconState, BeaconStateError, ChainSpec, EthSpec, ExecPayload, Hash256, SignedBeaconBlock,
>>>>>>> 22115049
};

pub type Result<T> = std::result::Result<T, Error>;

#[derive(Debug, PartialEq)]
pub enum Error {
    /// All public keys were found but signature verification failed. The block is invalid.
    SignatureInvalid,
    /// An attestation in the block was invalid. The block is invalid.
    AttestationValidationError(BlockOperationError<AttestationInvalid>),
    /// There was an error attempting to read from a `BeaconState`. Block
    /// validity was not determined.
    BeaconStateError(BeaconStateError),
    /// The `BeaconBlock` has a `proposer_index` that does not match the index we computed locally.
    ///
    /// The block is invalid.
    IncorrectBlockProposer { block: u64, local_shuffling: u64 },
    /// Failed to load a signature set. The block may be invalid or we failed to process it.
    SignatureSetError(SignatureSetError),
    /// Error related to the consensus context, likely the proposer index or block root calc.
    ContextError(ContextError),
}

impl From<BeaconStateError> for Error {
    fn from(e: BeaconStateError) -> Error {
        Error::BeaconStateError(e)
    }
}

impl From<ContextError> for Error {
    fn from(e: ContextError) -> Error {
        Error::ContextError(e)
    }
}

impl From<SignatureSetError> for Error {
    fn from(e: SignatureSetError) -> Error {
        match e {
            // Make a special distinction for `IncorrectBlockProposer` since it indicates an
            // invalid block, not an internal error.
            SignatureSetError::IncorrectBlockProposer {
                block,
                local_shuffling,
            } => Error::IncorrectBlockProposer {
                block,
                local_shuffling,
            },
            e => Error::SignatureSetError(e),
        }
    }
}

impl From<BlockOperationError<AttestationInvalid>> for Error {
    fn from(e: BlockOperationError<AttestationInvalid>) -> Error {
        Error::AttestationValidationError(e)
    }
}

/// Reads the BLS signatures and keys from a `SignedBeaconBlock`, storing them as a `Vec<SignatureSet>`.
///
/// This allows for optimizations related to batch BLS operations (see the
/// `Self::verify_entire_block(..)` function).
pub struct BlockSignatureVerifier<'a, T, F, D>
where
    T: EthSpec,
    F: Fn(usize) -> Option<Cow<'a, PublicKey>> + Clone,
    D: Fn(&'a PublicKeyBytes) -> Option<Cow<'a, PublicKey>>,
{
    get_pubkey: F,
    decompressor: D,
    state: &'a BeaconState<T>,
    spec: &'a ChainSpec,
    sets: ParallelSignatureSets<'a>,
}

#[derive(Default)]
pub struct ParallelSignatureSets<'a> {
    sets: Vec<SignatureSet<'a>>,
}

impl<'a> From<Vec<SignatureSet<'a>>> for ParallelSignatureSets<'a> {
    fn from(sets: Vec<SignatureSet<'a>>) -> Self {
        Self { sets }
    }
}

impl<'a, T, F, D> BlockSignatureVerifier<'a, T, F, D>
where
    T: EthSpec,
    F: Fn(usize) -> Option<Cow<'a, PublicKey>> + Clone,
    D: Fn(&'a PublicKeyBytes) -> Option<Cow<'a, PublicKey>>,
{
    /// Create a new verifier without any included signatures. See the `include...` functions to
    /// add signatures, and the `verify`
    pub fn new(
        state: &'a BeaconState<T>,
        get_pubkey: F,
        decompressor: D,
        spec: &'a ChainSpec,
    ) -> Self {
        Self {
            get_pubkey,
            decompressor,
            state,
            spec,
            sets: ParallelSignatureSets::default(),
        }
    }

    /// Verify all* the signatures in the given `SignedBeaconBlock`, returning `Ok(())` if the signatures
    /// are valid.
    ///
    /// * : _Does not verify any signatures in `block.body.deposits`. A block is still valid if it
    /// contains invalid signatures on deposits._
    ///
    /// See `Self::verify` for more detail.
    pub fn verify_entire_block<Payload: AbstractExecPayload<T>>(
        state: &'a BeaconState<T>,
        get_pubkey: F,
        decompressor: D,
        block: &'a SignedBeaconBlock<T, Payload>,
        ctxt: &mut ConsensusContext<T>,
        spec: &'a ChainSpec,
    ) -> Result<()> {
        let mut verifier = Self::new(state, get_pubkey, decompressor, spec);
        verifier.include_all_signatures(block, ctxt)?;
        verifier.verify()
    }

    /// Includes all signatures on the block (except the deposit signatures) for verification.
    pub fn include_all_signatures<Payload: AbstractExecPayload<T>>(
        &mut self,
        block: &'a SignedBeaconBlock<T, Payload>,
        ctxt: &mut ConsensusContext<T>,
    ) -> Result<()> {
        let block_root = Some(ctxt.get_current_block_root(block)?);
        let verified_proposer_index =
            Some(ctxt.get_proposer_index_from_epoch_state(self.state, self.spec)?);

        self.include_block_proposal(block, block_root, verified_proposer_index)?;
        self.include_all_signatures_except_proposal(block, ctxt)?;

        Ok(())
    }

    /// Includes all signatures on the block (except the deposit signatures and the proposal
    /// signature) for verification.
    pub fn include_all_signatures_except_proposal<Payload: AbstractExecPayload<T>>(
        &mut self,
        block: &'a SignedBeaconBlock<T, Payload>,
        ctxt: &mut ConsensusContext<T>,
    ) -> Result<()> {
        let verified_proposer_index =
            Some(ctxt.get_proposer_index_from_epoch_state(self.state, self.spec)?);
        self.include_randao_reveal(block, verified_proposer_index)?;
        self.include_proposer_slashings(block)?;
        self.include_attester_slashings(block)?;
        self.include_attestations(block, ctxt)?;
        // Deposits are not included because they can legally have invalid signatures.
        self.include_exits(block)?;
        self.include_sync_aggregate(block)?;
        #[cfg(feature = "withdrawals")]
        self.include_bls_to_execution_changes(block)?;

        Ok(())
    }

    /// Includes the block signature for `self.block` for verification.
    pub fn include_block_proposal<Payload: AbstractExecPayload<T>>(
        &mut self,
        block: &'a SignedBeaconBlock<T, Payload>,
        block_root: Option<Hash256>,
        verified_proposer_index: Option<u64>,
    ) -> Result<()> {
        let set = block_proposal_signature_set(
            self.state,
            self.get_pubkey.clone(),
            block,
            block_root,
            verified_proposer_index,
            self.spec,
        )?;
        self.sets.push(set);
        Ok(())
    }

    /// Includes the randao signature for `self.block` for verification.
    pub fn include_randao_reveal<Payload: AbstractExecPayload<T>>(
        &mut self,
        block: &'a SignedBeaconBlock<T, Payload>,
        verified_proposer_index: Option<u64>,
    ) -> Result<()> {
        let set = randao_signature_set(
            self.state,
            self.get_pubkey.clone(),
            block.message(),
            verified_proposer_index,
            self.spec,
        )?;
        self.sets.push(set);
        Ok(())
    }

    /// Includes all signatures in `self.block.body.proposer_slashings` for verification.
    pub fn include_proposer_slashings<Payload: AbstractExecPayload<T>>(
        &mut self,
        block: &'a SignedBeaconBlock<T, Payload>,
    ) -> Result<()> {
        self.sets
            .sets
            .reserve(block.message().body().proposer_slashings().len() * 2);

        block
            .message()
            .body()
            .proposer_slashings()
            .iter()
            .try_for_each(|proposer_slashing| {
                let (set_1, set_2) = proposer_slashing_signature_set(
                    self.state,
                    self.get_pubkey.clone(),
                    proposer_slashing,
                    self.spec,
                )?;

                self.sets.push(set_1);
                self.sets.push(set_2);

                Ok(())
            })
    }

    /// Includes all signatures in `self.block.body.attester_slashings` for verification.
    pub fn include_attester_slashings<Payload: AbstractExecPayload<T>>(
        &mut self,
        block: &'a SignedBeaconBlock<T, Payload>,
    ) -> Result<()> {
        self.sets
            .sets
            .reserve(block.message().body().attester_slashings().len() * 2);

        block
            .message()
            .body()
            .attester_slashings()
            .iter()
            .try_for_each(|attester_slashing| {
                let (set_1, set_2) = attester_slashing_signature_sets(
                    self.state,
                    self.get_pubkey.clone(),
                    attester_slashing,
                    self.spec,
                )?;

                self.sets.push(set_1);
                self.sets.push(set_2);

                Ok(())
            })
    }

    /// Includes all signatures in `self.block.body.attestations` for verification.
    pub fn include_attestations<Payload: AbstractExecPayload<T>>(
        &mut self,
        block: &'a SignedBeaconBlock<T, Payload>,
        ctxt: &mut ConsensusContext<T>,
    ) -> Result<()> {
        self.sets
            .sets
            .reserve(block.message().body().attestations().len());

        block
            .message()
            .body()
            .attestations()
            .iter()
            .try_for_each(|attestation| {
                let indexed_attestation = ctxt.get_indexed_attestation(self.state, attestation)?;

                self.sets.push(indexed_attestation_signature_set(
                    self.state,
                    self.get_pubkey.clone(),
                    &attestation.signature,
                    indexed_attestation,
                    self.spec,
                )?);
                Ok(())
            })
            .map_err(Error::into)
    }

    /// Includes all signatures in `self.block.body.voluntary_exits` for verification.
    pub fn include_exits<Payload: AbstractExecPayload<T>>(
        &mut self,
        block: &'a SignedBeaconBlock<T, Payload>,
    ) -> Result<()> {
        self.sets
            .sets
            .reserve(block.message().body().voluntary_exits().len());

        block
            .message()
            .body()
            .voluntary_exits()
            .iter()
            .try_for_each(|exit| {
                let exit =
                    exit_signature_set(self.state, self.get_pubkey.clone(), exit, self.spec)?;

                self.sets.push(exit);

                Ok(())
            })
    }

    /// Include the signature of the block's sync aggregate (if it exists) for verification.
    pub fn include_sync_aggregate<Payload: AbstractExecPayload<T>>(
        &mut self,
        block: &'a SignedBeaconBlock<T, Payload>,
    ) -> Result<()> {
        if let Ok(sync_aggregate) = block.message().body().sync_aggregate() {
            if let Some(signature_set) = sync_aggregate_signature_set(
                &self.decompressor,
                sync_aggregate,
                block.slot(),
                block.parent_root(),
                self.state,
                self.spec,
            )? {
                self.sets.push(signature_set);
            }
        }
        Ok(())
    }

    /// Include the signature of the block's BLS to execution changes for verification.
    #[cfg(feature = "withdrawals")]
    pub fn include_bls_to_execution_changes<Payload: AbstractExecPayload<T>>(
        &mut self,
        block: &'a SignedBeaconBlock<T, Payload>,
    ) -> Result<()> {
        // FIXME(capella): to improve performance we might want to decompress the withdrawal pubkeys
        // in parallel.
        if let Ok(bls_to_execution_changes) = block.message().body().bls_to_execution_changes() {
            for bls_to_execution_change in bls_to_execution_changes {
                self.sets.push(bls_execution_change_signature_set(
                    self.state,
                    bls_to_execution_change,
                    self.spec,
                )?);
            }
        }
        Ok(())
    }

    /// Verify all the signatures that have been included in `self`, returning `true` if and only if
    /// all the signatures are valid.
    ///
    /// See `ParallelSignatureSets::verify` for more info.
    pub fn verify(self) -> Result<()> {
        if self.sets.verify() {
            Ok(())
        } else {
            Err(Error::SignatureInvalid)
        }
    }
}

impl<'a> ParallelSignatureSets<'a> {
    pub fn push(&mut self, set: SignatureSet<'a>) {
        self.sets.push(set);
    }

    /// Verify all the signatures that have been included in `self`, returning `true` if and only if
    /// all the signatures are valid.
    ///
    /// ## Notes
    ///
    /// Signature validation will take place in accordance to the [Faster verification of multiple
    /// BLS signatures](https://ethresear.ch/t/fast-verification-of-multiple-bls-signatures/5407)
    /// optimization proposed by Vitalik Buterin.
    ///
    /// It is not possible to know exactly _which_ signature is invalid here, just that
    /// _at least one_ was invalid.
    ///
    /// Uses `rayon` to do a map-reduce of Vitalik's method across multiple cores.
    #[must_use]
    pub fn verify(self) -> bool {
        let num_sets = self.sets.len();
        let num_chunks = std::cmp::max(1, num_sets / rayon::current_num_threads());
        self.sets
            .into_par_iter()
            .chunks(num_chunks)
            .map(|chunk| verify_signature_sets(chunk.iter()))
            .reduce(|| true, |current, this| current && this)
    }
}<|MERGE_RESOLUTION|>--- conflicted
+++ resolved
@@ -7,12 +7,8 @@
 use rayon::prelude::*;
 use std::borrow::Cow;
 use types::{
-<<<<<<< HEAD
     AbstractExecPayload, BeaconState, BeaconStateError, ChainSpec, EthSpec, Hash256,
     IndexedAttestation, SignedBeaconBlock,
-=======
-    BeaconState, BeaconStateError, ChainSpec, EthSpec, ExecPayload, Hash256, SignedBeaconBlock,
->>>>>>> 22115049
 };
 
 pub type Result<T> = std::result::Result<T, Error>;

#[cfg(test)]
#[macro_export]
macro_rules! ssz_tests {
    ($type: ident) => {
        #[test]
        pub fn test_ssz_round_trip() {
            use crate::test_utils::{SeedableRng, TestRandom, XorShiftRng};
            use ssz::{decode, ssz_encode};

            let mut rng = XorShiftRng::from_seed([42; 16]);
            let original = $type::random_for_test(&mut rng);

            let bytes = ssz_encode(&original);
<<<<<<< HEAD
            let decoded: $type = decode(&bytes).unwrap();
=======
            let (decoded, _): ($type, usize) = <_>::ssz_decode(&bytes, 0).unwrap();
>>>>>>> a46f676f

            assert_eq!(original, decoded);
        }

        #[test]
        pub fn test_hash_tree_root() {
            use crate::test_utils::{SeedableRng, TestRandom, XorShiftRng};
            use ssz::TreeHash;

            let mut rng = XorShiftRng::from_seed([42; 16]);
            let original = $type::random_for_test(&mut rng);

            let result = original.hash_tree_root();

            assert_eq!(result.len(), 32);
            // TODO: Add further tests
            // https://github.com/sigp/lighthouse/issues/170
        }
    };
}<|MERGE_RESOLUTION|>--- conflicted
+++ resolved
@@ -5,17 +5,13 @@
         #[test]
         pub fn test_ssz_round_trip() {
             use crate::test_utils::{SeedableRng, TestRandom, XorShiftRng};
-            use ssz::{decode, ssz_encode};
+            use ssz::{ssz_encode, Decodable};
 
             let mut rng = XorShiftRng::from_seed([42; 16]);
             let original = $type::random_for_test(&mut rng);
 
             let bytes = ssz_encode(&original);
-<<<<<<< HEAD
-            let decoded: $type = decode(&bytes).unwrap();
-=======
             let (decoded, _): ($type, usize) = <_>::ssz_decode(&bytes, 0).unwrap();
->>>>>>> a46f676f
 
             assert_eq!(original, decoded);
         }

use bls::verify_proof_of_possession;
use spec::ChainSpec;
use types::{BeaconState, Deposit, ValidatorRecord};

#[derive(Debug, PartialEq, Clone)]
pub enum ValidatorInductionError {
    InvalidShard,
    InvaidProofOfPossession,
    InvalidWithdrawalCredentials,
}

pub fn process_deposit(
    state: &mut BeaconState,
    deposit: &Deposit,
    spec: &ChainSpec,
) -> Result<(), ValidatorInductionError> {
    let deposit_input = &deposit.deposit_data.deposit_input;
    let deposit_data = &deposit.deposit_data;

    // TODO: Update the signature validation as defined in the spec once issues #91 and #70 are completed
    if !verify_proof_of_possession(&deposit_input.proof_of_possession, &deposit_input.pubkey) {
        return Err(ValidatorInductionError::InvaidProofOfPossession);
    }

    let validator_index = state
        .validator_registry
        .iter()
        .position(|validator| validator.pubkey == deposit_input.pubkey);

    match validator_index {
        Some(i) => {
            if state.validator_registry[i].withdrawal_credentials
                == deposit_input.withdrawal_credentials
            {
                state.validator_balances[i] += deposit_data.value;
                return Ok(());
            }

            Err(ValidatorInductionError::InvalidWithdrawalCredentials)
        }
        None => {
            let validator = ValidatorRecord {
                pubkey: deposit_input.pubkey.clone(),
                withdrawal_credentials: deposit_input.withdrawal_credentials,
                randao_commitment: deposit_input.randao_commitment,
<<<<<<< HEAD
                randao_layers: 0,
                activation_slot: spec.far_future_slot,
                exit_slot: spec.far_future_slot,
                withdrawal_slot: spec.far_future_slot,
                penalized_slot: spec.far_future_slot,
                exit_count: 0,
                status: ValidatorStatus::PendingActivation,
=======
>>>>>>> fee12706
                custody_commitment: deposit_input.custody_commitment,
                latest_custody_reseed_slot: 0,
                penultimate_custody_reseed_slot: 0,
                ..std::default::Default::default()
            };

<<<<<<< HEAD
            let _index = state.validator_registry.len();
            state.validator_registry.push(validator);
            state.validator_balances.push(deposit_data.value);
            Ok(())
=======
            match min_empty_validator_index(state, spec) {
                Some(i) => {
                    state.validator_registry[i] = validator;
                    state.validator_balances[i] = deposit_data.value;
                    Ok(i)
                }
                None => {
                    state.validator_registry.push(validator);
                    state.validator_balances.push(deposit_data.value);
                    Ok(state.validator_registry.len() - 1)
                }
            }
        }
    }
}

// NOTE: this has been modified from the spec to get tests working
// this function is no longer used in the latest spec so this is simply a transition step
fn min_empty_validator_index(state: &BeaconState, _spec: &ChainSpec) -> Option<usize> {
    for i in 0..state.validator_registry.len() {
        if state.validator_balances[i] == 0 {
            return Some(i);
>>>>>>> fee12706
        }
    }
}

#[cfg(test)]
mod tests {
    use super::*;
    use types::test_utils::{SeedableRng, TestRandom, XorShiftRng};

    use bls::{create_proof_of_possession, Keypair};

    /// The size of a validators deposit in GWei.
    pub const DEPOSIT_GWEI: u64 = 32_000_000_000;

    fn get_deposit() -> Deposit {
        let mut rng = XorShiftRng::from_seed([42; 16]);
        let mut deposit = Deposit::random_for_test(&mut rng);

        let kp = Keypair::random();
        deposit.deposit_data.deposit_input.pubkey = kp.pk.clone();
        deposit.deposit_data.deposit_input.proof_of_possession = create_proof_of_possession(&kp);
        deposit
    }

    fn get_validator() -> ValidatorRecord {
        let mut rng = XorShiftRng::from_seed([42; 16]);
        ValidatorRecord::random_for_test(&mut rng)
    }

    fn deposit_equals_record(dep: &Deposit, val: &ValidatorRecord) -> bool {
        (dep.deposit_data.deposit_input.pubkey == val.pubkey)
            & (dep.deposit_data.deposit_input.withdrawal_credentials == val.withdrawal_credentials)
            & (dep.deposit_data.deposit_input.randao_commitment == val.randao_commitment)
            & (verify_proof_of_possession(
                &dep.deposit_data.deposit_input.proof_of_possession,
                &val.pubkey,
            ))
    }

    #[test]
    fn test_process_deposit_valid_empty_validators() {
        let mut state = BeaconState::default();
        let mut deposit = get_deposit();
        let spec = ChainSpec::foundation();
        deposit.deposit_data.value = DEPOSIT_GWEI;

        let result = process_deposit(&mut state, &deposit, &spec);

        assert_eq!(result.unwrap(), ());
        assert!(deposit_equals_record(
            &deposit,
            &state.validator_registry[0]
        ));
        assert_eq!(state.validator_registry.len(), 1);
        assert_eq!(state.validator_balances.len(), 1);
    }

    #[test]
    fn test_process_deposits_empty_validators() {
        let mut state = BeaconState::default();
        let spec = ChainSpec::foundation();

        for i in 0..5 {
            let mut deposit = get_deposit();
            let result = process_deposit(&mut state, &deposit, &spec);
            deposit.deposit_data.value = DEPOSIT_GWEI;
            assert_eq!(result.unwrap(), ());
            assert!(deposit_equals_record(
                &deposit,
                &state.validator_registry[i]
            ));
            assert_eq!(state.validator_registry.len(), i + 1);
            assert_eq!(state.validator_balances.len(), i + 1);
        }
    }

    #[test]
    fn test_process_deposit_top_out() {
        let mut state = BeaconState::default();
        let spec = ChainSpec::foundation();

        let mut deposit = get_deposit();
        let mut validator = get_validator();

        deposit.deposit_data.value = DEPOSIT_GWEI;
        validator.pubkey = deposit.deposit_data.deposit_input.pubkey.clone();
        validator.withdrawal_credentials =
            deposit.deposit_data.deposit_input.withdrawal_credentials;
        validator.randao_commitment = deposit.deposit_data.deposit_input.randao_commitment;

        state.validator_registry.push(validator);
        state.validator_balances.push(DEPOSIT_GWEI);

        let result = process_deposit(&mut state, &deposit, &spec);

        assert_eq!(result.unwrap(), ());
        assert!(deposit_equals_record(
            &deposit,
            &state.validator_registry[0]
        ));
        assert_eq!(state.validator_balances[0], DEPOSIT_GWEI * 2);
        assert_eq!(state.validator_registry.len(), 1);
        assert_eq!(state.validator_balances.len(), 1);
    }

    #[test]
<<<<<<< HEAD
=======
    fn test_process_deposit_replace_validator() {
        let mut state = BeaconState::default();
        let spec = ChainSpec::foundation();

        let validator = get_validator();
        state.validator_registry.push(validator);
        state.validator_balances.push(0);

        let mut deposit = get_deposit();
        deposit.deposit_data.value = DEPOSIT_GWEI;
        state.slot = spec.zero_balance_validator_ttl;

        let result = process_deposit(&mut state, &deposit, &spec);

        assert_eq!(result.unwrap(), 0);
        assert!(deposit_equals_record(
            &deposit,
            &state.validator_registry[0]
        ));
        assert_eq!(state.validator_balances[0], DEPOSIT_GWEI);
        assert_eq!(state.validator_registry.len(), 1);
        assert_eq!(state.validator_balances.len(), 1);
    }

    #[test]
>>>>>>> fee12706
    fn test_process_deposit_invalid_proof_of_possession() {
        let mut state = BeaconState::default();
        let mut deposit = get_deposit();
        let spec = ChainSpec::foundation();
        deposit.deposit_data.value = DEPOSIT_GWEI;
        deposit.deposit_data.deposit_input.proof_of_possession =
            create_proof_of_possession(&Keypair::random());

        let result = process_deposit(&mut state, &deposit, &spec);

        assert_eq!(
            result,
            Err(ValidatorInductionError::InvaidProofOfPossession)
        );
        assert_eq!(state.validator_registry.len(), 0);
        assert_eq!(state.validator_balances.len(), 0);
    }
}<|MERGE_RESOLUTION|>--- conflicted
+++ resolved
@@ -43,51 +43,22 @@
                 pubkey: deposit_input.pubkey.clone(),
                 withdrawal_credentials: deposit_input.withdrawal_credentials,
                 randao_commitment: deposit_input.randao_commitment,
-<<<<<<< HEAD
                 randao_layers: 0,
                 activation_slot: spec.far_future_slot,
                 exit_slot: spec.far_future_slot,
                 withdrawal_slot: spec.far_future_slot,
                 penalized_slot: spec.far_future_slot,
                 exit_count: 0,
-                status: ValidatorStatus::PendingActivation,
-=======
->>>>>>> fee12706
+                status_flags: None,
                 custody_commitment: deposit_input.custody_commitment,
                 latest_custody_reseed_slot: 0,
                 penultimate_custody_reseed_slot: 0,
-                ..std::default::Default::default()
             };
 
-<<<<<<< HEAD
             let _index = state.validator_registry.len();
             state.validator_registry.push(validator);
             state.validator_balances.push(deposit_data.value);
             Ok(())
-=======
-            match min_empty_validator_index(state, spec) {
-                Some(i) => {
-                    state.validator_registry[i] = validator;
-                    state.validator_balances[i] = deposit_data.value;
-                    Ok(i)
-                }
-                None => {
-                    state.validator_registry.push(validator);
-                    state.validator_balances.push(deposit_data.value);
-                    Ok(state.validator_registry.len() - 1)
-                }
-            }
-        }
-    }
-}
-
-// NOTE: this has been modified from the spec to get tests working
-// this function is no longer used in the latest spec so this is simply a transition step
-fn min_empty_validator_index(state: &BeaconState, _spec: &ChainSpec) -> Option<usize> {
-    for i in 0..state.validator_registry.len() {
-        if state.validator_balances[i] == 0 {
-            return Some(i);
->>>>>>> fee12706
         }
     }
 }
@@ -194,34 +165,6 @@
     }
 
     #[test]
-<<<<<<< HEAD
-=======
-    fn test_process_deposit_replace_validator() {
-        let mut state = BeaconState::default();
-        let spec = ChainSpec::foundation();
-
-        let validator = get_validator();
-        state.validator_registry.push(validator);
-        state.validator_balances.push(0);
-
-        let mut deposit = get_deposit();
-        deposit.deposit_data.value = DEPOSIT_GWEI;
-        state.slot = spec.zero_balance_validator_ttl;
-
-        let result = process_deposit(&mut state, &deposit, &spec);
-
-        assert_eq!(result.unwrap(), 0);
-        assert!(deposit_equals_record(
-            &deposit,
-            &state.validator_registry[0]
-        ));
-        assert_eq!(state.validator_balances[0], DEPOSIT_GWEI);
-        assert_eq!(state.validator_registry.len(), 1);
-        assert_eq!(state.validator_balances.len(), 1);
-    }
-
-    #[test]
->>>>>>> fee12706
     fn test_process_deposit_invalid_proof_of_possession() {
         let mut state = BeaconState::default();
         let mut deposit = get_deposit();

mod run;

use clap::{App, Arg};
use client::{ClientConfig, Eth2Config};
use env_logger::{Builder, Env};
use eth2_config::{read_from_file, write_to_file};
use slog::{crit, o, Drain, Level};
use std::fs;
use std::path::PathBuf;

pub const DEFAULT_DATA_DIR: &str = ".lighthouse";

pub const CLIENT_CONFIG_FILENAME: &str = "beacon-node.toml";
pub const ETH2_CONFIG_FILENAME: &str = "eth2-spec.toml";

fn main() {
    // debugging output for libp2p and external crates
    Builder::from_env(Env::default()).init();

    let matches = App::new("Lighthouse")
        .version(version::version().as_str())
        .author("Sigma Prime <contact@sigmaprime.io>")
        .about("Eth 2.0 Client")
        // file system related arguments
        .arg(
            Arg::with_name("datadir")
                .long("datadir")
                .value_name("DIR")
                .help("Data directory for keys and databases.")
                .takes_value(true)
<<<<<<< HEAD
=======
        )
        .arg(
            Arg::with_name("logfile")
                .long("logfile")
                .value_name("logfile")
                .help("File path where output will be written.")
                .takes_value(true),
>>>>>>> bbde06eb
        )
        // network related arguments
        .arg(
            Arg::with_name("listen-address")
                .long("listen-address")
                .value_name("Address")
                .help("The address lighthouse will listen for UDP and TCP connections. (default 127.0.0.1).")
                .takes_value(true),
        )
        .arg(
            Arg::with_name("maxpeers")
                .long("maxpeers")
                .help("The maximum number of peers (default 10).")
                .takes_value(true),
        )
        .arg(
            Arg::with_name("boot-nodes")
                .long("boot-nodes")
                .allow_hyphen_values(true)
                .value_name("BOOTNODES")
                .help("One or more comma-delimited base64-encoded ENR's to bootstrap the p2p network.")
                .takes_value(true),
        )
        .arg(
            Arg::with_name("port")
                .long("port")
                .value_name("Lighthouse Port")
                .help("The TCP/UDP port to listen on. The UDP port can be modified by the --discovery-port flag.")
                .takes_value(true),
        )
        .arg(
            Arg::with_name("discovery-port")
                .long("disc-port")
                .value_name("DiscoveryPort")
                .help("The discovery UDP port.")
                .takes_value(true),
        )
        .arg(
            Arg::with_name("discovery-address")
                .long("discovery-address")
                .value_name("Address")
                .help("The IP address to broadcast to other peers on how to reach this node.")
                .takes_value(true),
        )
        // rpc related arguments
        .arg(
            Arg::with_name("rpc")
                .long("rpc")
                .value_name("RPC")
                .help("Enable the RPC server.")
                .takes_value(false),
        )
        .arg(
            Arg::with_name("rpc-address")
                .long("rpc-address")
                .value_name("Address")
                .help("Listen address for RPC endpoint.")
                .takes_value(true),
        )
        .arg(
            Arg::with_name("rpc-port")
                .long("rpc-port")
                .help("Listen port for RPC endpoint.")
                .takes_value(true),
        )
        // HTTP related arguments
        .arg(
            Arg::with_name("http")
                .long("http")
                .help("Enable the HTTP server.")
                .takes_value(false),
        )
        .arg(
            Arg::with_name("http-address")
                .long("http-address")
                .value_name("Address")
                .help("Listen address for the HTTP server.")
                .takes_value(true),
        )
        .arg(
            Arg::with_name("http-port")
                .long("http-port")
                .help("Listen port for the HTTP server.")
                .takes_value(true),
        )
        .arg(
            Arg::with_name("db")
                .long("db")
                .value_name("DB")
                .help("Type of database to use.")
                .takes_value(true)
                .possible_values(&["disk", "memory"])
                .default_value("memory"),
        )
        .arg(
            Arg::with_name("spec-constants")
                .long("spec-constants")
                .value_name("TITLE")
                .short("s")
                .help("The title of the spec constants for chain config.")
                .takes_value(true)
                .possible_values(&["mainnet", "minimal"])
                .default_value("minimal"),
        )
        .arg(
            Arg::with_name("recent-genesis")
                .long("recent-genesis")
                .short("r")
                .help("When present, genesis will be within 30 minutes prior. Only for testing"),
        )
        .arg(
            Arg::with_name("verbosity")
                .short("v")
                .multiple(true)
                .help("Sets the verbosity level")
                .takes_value(true),
        )
        .get_matches();

    // build the initial logger
    let decorator = slog_term::TermDecorator::new().build();
    let drain = slog_term::CompactFormat::new(decorator).build().fuse();
    let drain = slog_async::Async::new(drain).build();

    let drain = match matches.occurrences_of("verbosity") {
        0 => drain.filter_level(Level::Info),
        1 => drain.filter_level(Level::Debug),
        2 => drain.filter_level(Level::Trace),
<<<<<<< HEAD
        _ => drain.filter_level(Level::Info),
    };

    let log = slog::Logger::root(drain.fuse(), o!());
=======
        _ => drain.filter_level(Level::Trace),
    };

    let mut log = slog::Logger::root(drain.fuse(), o!());
>>>>>>> bbde06eb

    let data_dir = match matches
        .value_of("datadir")
        .and_then(|v| Some(PathBuf::from(v)))
    {
        Some(v) => v,
        None => {
            // use the default
            let mut default_dir = match dirs::home_dir() {
                Some(v) => v,
                None => {
                    crit!(log, "Failed to find a home directory");
                    return;
                }
            };
            default_dir.push(DEFAULT_DATA_DIR);
            PathBuf::from(default_dir)
        }
    };

    // create the directory if needed
    match fs::create_dir_all(&data_dir) {
        Ok(_) => {}
        Err(e) => {
            crit!(log, "Failed to initialize data dir"; "error" => format!("{}", e));
            return;
        }
    }

    let client_config_path = data_dir.join(CLIENT_CONFIG_FILENAME);

    // Attempt to load the `ClientConfig` from disk.
    //
    // If file doesn't exist, create a new, default one.
    let mut client_config = match read_from_file::<ClientConfig>(client_config_path.clone()) {
        Ok(Some(c)) => c,
        Ok(None) => {
            let default = ClientConfig::default();
            if let Err(e) = write_to_file(client_config_path, &default) {
                crit!(log, "Failed to write default ClientConfig to file"; "error" => format!("{:?}", e));
                return;
            }
            default
        }
        Err(e) => {
            crit!(log, "Failed to load a ChainConfig file"; "error" => format!("{:?}", e));
            return;
        }
    };

    // Ensure the `data_dir` in the config matches that supplied to the CLI.
    client_config.data_dir = data_dir.clone();

    // Update the client config with any CLI args.
    match client_config.apply_cli_args(&matches, &mut log) {
        Ok(()) => (),
        Err(s) => {
            crit!(log, "Failed to parse ClientConfig CLI arguments"; "error" => s);
            return;
        }
    };

    let eth2_config_path = data_dir.join(ETH2_CONFIG_FILENAME);

    // Attempt to load the `Eth2Config` from file.
    //
    // If the file doesn't exist, create a default one depending on the CLI flags.
    let mut eth2_config = match read_from_file::<Eth2Config>(eth2_config_path.clone()) {
        Ok(Some(c)) => c,
        Ok(None) => {
            let default = match matches.value_of("spec-constants") {
                Some("mainnet") => Eth2Config::mainnet(),
                Some("minimal") => Eth2Config::minimal(),
                _ => unreachable!(), // Guarded by slog.
            };
            if let Err(e) = write_to_file(eth2_config_path, &default) {
                crit!(log, "Failed to write default Eth2Config to file"; "error" => format!("{:?}", e));
                return;
            }
            default
        }
        Err(e) => {
            crit!(log, "Failed to load/generate an Eth2Config"; "error" => format!("{:?}", e));
            return;
        }
    };

    // Update the eth2 config with any CLI flags.
    match eth2_config.apply_cli_args(&matches) {
        Ok(()) => (),
        Err(s) => {
            crit!(log, "Failed to parse Eth2Config CLI arguments"; "error" => s);
            return;
        }
    };

    match run::run_beacon_node(client_config, eth2_config, &log) {
        Ok(_) => {}
        Err(e) => crit!(log, "Beacon node failed to start"; "reason" => format!("{:}", e)),
    }
}<|MERGE_RESOLUTION|>--- conflicted
+++ resolved
@@ -28,8 +28,6 @@
                 .value_name("DIR")
                 .help("Data directory for keys and databases.")
                 .takes_value(true)
-<<<<<<< HEAD
-=======
         )
         .arg(
             Arg::with_name("logfile")
@@ -37,7 +35,6 @@
                 .value_name("logfile")
                 .help("File path where output will be written.")
                 .takes_value(true),
->>>>>>> bbde06eb
         )
         // network related arguments
         .arg(
@@ -166,17 +163,10 @@
         0 => drain.filter_level(Level::Info),
         1 => drain.filter_level(Level::Debug),
         2 => drain.filter_level(Level::Trace),
-<<<<<<< HEAD
-        _ => drain.filter_level(Level::Info),
-    };
-
-    let log = slog::Logger::root(drain.fuse(), o!());
-=======
         _ => drain.filter_level(Level::Trace),
     };
 
     let mut log = slog::Logger::root(drain.fuse(), o!());
->>>>>>> bbde06eb
 
     let data_dir = match matches
         .value_of("datadir")
